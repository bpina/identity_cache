--- conflicted
+++ resolved
@@ -30,12 +30,8 @@
     :deeply_associated_records  => [[:string, :name], [:integer, :associated_record_id]],
     :associated_records         => [[:string, :name], [:integer, :record_id]],
     :not_cached_records         => [[:string, :name], [:integer, :record_id]],
-<<<<<<< HEAD
-    :records                    => [[:integer, :record_id], [:string, :title], [:timestamps]]
-=======
-    :records                    => [[:string, :title], [:timestamps]],
-    :records2                   => [[:string, :title], [:timestamps]]
->>>>>>> 62b268a1
+    :records                    => [[:integer, :record_id], [:string, :title], [:timestamps]],
+    :records2                   => [[:integer, :record_id], [:string, :title], [:timestamps]]
   }
 
   DATABASE_CONFIG = {
