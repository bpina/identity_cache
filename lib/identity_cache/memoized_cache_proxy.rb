--- conflicted
+++ resolved
@@ -74,13 +74,9 @@
             true
           end
         end
-<<<<<<< HEAD
 
-        hits =   missing_keys.empty? ? {} : @memcache.read_multi(*missing_keys)
+        hits =   missing_keys.empty? ? {} : @cache_backend.read_multi(*missing_keys)
 
-=======
-        hits = @cache_backend.read_multi(*missing_keys)
->>>>>>> 5ebf5b37
         missing_keys.each do |key|
           hit = hits[key]
           mkv[key] = hit
